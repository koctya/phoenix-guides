##New Pages

Our task for this guide is to add two new pages to our Phoenix application. One will be a purely static page, and the other will take part of the path from the url as input and pass it through to a template for display. Along the way, we will gain familiarity with the basic components of a Phoenix application: the router, controllers, views and templates.


When Phoenix generates a new application for us, it builds a top level directory structure like this.

```text
├── _build
├── config
├── deps
├── lib
├── priv
├── test
├── web
```


Most of our work in this tutorial will be in the web directory, which looks like this when expanded.

```text
├── channels
├── controllers
│   └── page_controller.ex
├── i18n.ex
├── models
├── router.ex
├── templates
│   ├── layout
│   │   └── application.html.eex
│   └── page
│       └── index.html.eex
├── views
│   ├── layout_view.ex
│   └── page_view.ex
└── views.ex
```

All of the files which are currently in the controllers, templates and views directories are there to create the "Welcome to Phoenix!" page we saw in the last guide. We will see how we can re-use some of that code shortly.

All of our application's static assets live in `priv/static` in the directory appropriate for each type of file - css, images or js. We won't be making any changes here for now, but it's good to know where to look for future reference.

```text
priv
└── static
    ├── css
    │   └── app.css
    ├── images
    └── js
        └── phoenix.js
```

Enough prep, let's get on with our first new Phoenix page!


###A New Route

Routes map unique http verb/path pairs to controller/action pairs which will handle them. The route for our "Welcome to Phoenix!" page from the previous guide looks like this.

```elixir
get "/", HelloPhoenix.PageController, :index
```
If you are working with the 0.5.0 Phoenix release or earlier, there will be an extra `as: :pages` option added to your route. This is no longer necessary on the master branch or later releases.

```elixir
get "/", HelloPhoenix.PageController, :index, as: :pages
```

<<<<<<< HEAD
Let's digest what this route is telling us. Visiting localhost:4000/ issues an http GET request to the root path. All requests like this will be handled by the "index" function in the "HelloPhoenix.PageController" module defined in `web/controllers/page_controller.ex`.
=======
Let's digest what this route is telling us. Visiting http://localhost:4000/ issues an http GET request to the root path. All requests like this will be handled by the "index" function in the "HelloPhoenix.PageController" module defined in `web/controllers/page_controller.ex`.
>>>>>>> 761ddcfa

The page we are going to build will simply say "Hello from Phoenix!" when we point our browser to localhost:4000/hello.

The first thing we need to do to create that page is define a route for it. Open up `web/router.ex` in your favorite text editor. It should currently look like this.

```elixir
defmodule HelloPhoenix.Router do
  use Phoenix.Router

  scope "/" do
    # Use the default browser stack.
    pipe_through :browser

    get "/", HelloPhoenix.PageController, :index
  end

  # Other scopes may use custom stacks.
  # scope "/api" do
  #   pipe_through :api
  # end
end
```

For now, we'll ignore the use of `scope` here and focus on adding a route.

Let's add a new route to the router that maps the GET for "/hello" to the index action of a soon-to-be created `HelloPhoenix.HelloController`. Like so:

```elixir
get "/hello", HelloPhoenix.HelloController, :index
```

Your `router.ex` file should now look like this.

```elixir
defmodule HelloPhoenix.Router do
  use Phoenix.Router

  scope "/" do
    # Use the default browser stack.
    pipe_through :browser

    get "/", HelloPhoenix.PageController, :index
    get "/hello", HelloPhoenix.HelloController, :index
  end

  # Other scopes may use custom stacks.
  # scope "/api" do
  #   pipe_through :api
  # end
end
```

###A New Controller

Controllers are Elixir modules, and actions are Elixir functions defined on them. The purpose of actions is to gather any data and perform any tasks needed for rendering. Our route specifies that we need a `HelloPhoenix.HelloController` module with an index function. Let's do that now.

Create a new `web/controllers/hello_controller.ex` file, and make it look like the following.

```elixir
defmodule HelloPhoenix.HelloController do
  use Phoenix.Controller

  plug :action

  def index(conn, _params) do
    render conn, "index"
  end
end
```
Note: When running the current Phoenix master, or any version greater than 0.5.0, template names requires an explicit extension when using a string template to render, which means rendering will look like this `render conn, "index.html"`. However, we also allow an atom, i.e. `render conn, :index`, which will behave like <= 5.0 where the template will be chosen by accept headers or format query string param.

Note: When running the current Phoenix master, or any version greater than 0.5.0, template names need to include their protocol file extension. That means rendering will look like this `render conn, "index.html"`.

We will save a more complete discussion of controllers for the controller specific guide, but for now, the interesting part is this line.

```elixir
render conn, "index"
```

Again, use `render conn, "index.html"`, or the atom form for current Phoenix master or versions greater than 0.5.0.

This simply says that we want to render the `index.html.eex` template for our `hello_controller.ex`. Notice that we are ignoring the params argument to the index function. We aren't taking input from the request at all to render this page.

On to rendering!

###A New View

Phoenix views have several important jobs. They actually render templates. They also act as a presentation layer for raw data from the controller, preparing it for use in a template. Functions which perform this transformation should go in a view.

As an example, say we have a data structure which represents a user with a `first_name` field and a `last_name` field, and in a template, we want to show the user's full name. We could write code in the template to merge those fields into a full name, but the better approach is to write a function in the view to do it for us, then call that function in the template. The result is a cleaner and more legible template.

It's also important to note that each Phoenix application has a base view located at `web/view.ex`. Functions defined there will be available to all the views we define in the `web/views` directory.

In order to render any templates for our `HelloController`, we need a HelloView. The names are significant here - the first part of the names of the view and controller must match. Let's create an empty one for now, and leave a more detailed description of views for later. Create `web/views/hello_view.ex` and make it look like this.

```elixir
defmodule HelloPhoenix.HelloView do
  use HelloPhoenix.View
end
```

###A New Template

Phoenix templates are just that, templates into which data can be rendered. The standard templating engine Phoenix uses is eex, which stands for Embedded Elixir. http://elixir-lang.org/docs/stable/eex/ All our template files will have the `.eex` file extension.

Templates are scoped to a controller. In practice, this simply means that we create a directory named after the controller in the `web/templates` directory. For our hello page, that means we need to create a "hello" directory under `web/templates` and then create an `index.html.eex` file within it.

Let's do that now. Create `web/templates/hello/index.html.eex` and make it look like this.

```html
<div class="jumbotron">
  <h2>Hello from Phoenix!</h2>
</div>
```

Now that we've got the route, controller, view and template, we should be able to point our browsers at localhost:4000/hello and see our greeting from Phoenix!

![Phoenix Greets Us](/images/hello-from-phoenix.png)

There are a couple of interesting things to notice about what we just did. We didn't need to stop and re-start the server while we made these changes. Yes, Phoenix has hot code re-loading! Also, even though our `index.html.eex` file consisted of only a single div tag, The page we get is a full html document. Our index template is rendered into the application layout - `web/templates/layout/application.html.eex`. If you open it, you'll see a tag that looks like this: `<%= @inner %>`, which is what injects our rendered template into the layout before the html is sent off to the browser.

##Another New Page

Let's add just a little complexity to our application. We're going to add a new page that will recognize a piece of the url, label it as a "messenger" and pass it through the controller into the template so our messenger can say hello.

As we did last time, the first thing we'll do is create a new route.

###A New Route

For this page, we're going to re-use our `HelloController` we just created and just add a new `show` action. We'll add a line just below our last route, like this.

```elixir
defmodule HelloPhoenix.Router do
  use Phoenix.Router

  scope "/" do
    # Use the default browser stack.
    pipe_through :browser

    get "/", HelloPhoenix.PageController, :index
    get "/hello", HelloPhoenix.HelloController, :index
    get "/hello/:messenger", HelloPhoenix.HelloController, :show
  end

  # Other scopes may use custom stacks.
  # scope "/api" do
  #   pipe_through :api
  # end
end
```
Notice that we put the atom `:messenger` in the path. Phoenix will take whatever value that appears in that position in the url and passes a Dict with the key "messanger" pointing to that value to the controller.

For example, if we point the browser at: localhost:4000/hello/Frank , the value of ":messenger" will be "Frank".

###A New Action

Requests to our new route will be handled by the HelloPhoenix.HelloController "show" action. We already have the controller, so all we need to do is add a "show" function to it. This time, we'll need to keep the params that get passed into the action so that we can pass the messenger to the template. To do that, we add this show function to the controller.

```elixir
def show(conn, %{"messenger" => messenger}) do
  render conn, "show", messenger: messenger
end
```

Again, This should be `render conn, "show.html", messenger: messenger` for current Phoenix versions greater than 0.5.0.

<<<<<<< HEAD
There are a couple of things to notice here. We pattern match against the params passed into the show function so that the messenger variable will be bound to the value we put in the :messenger position in the url. For example, if our url is localhost:4000/hello/Frank, the messenger variable would be bound to "Frank".
=======
There are a couple of things to notice here. We pattern match against the params passed into the show function so that the messenger variable will be bound to the value we put in the :messenger position in the url. For example, if our url is http://localhost:4000/hello/Frank, the messenger variable would be bound to "Frank".
>>>>>>> 761ddcfa

We also pass a third argument into the render function, a key value pair where `:messenger` is the key, and the messenger variable is passed as the value.

It's good to remember that the keys to the params Dict will always be strings.

###A New Template

For the last piece of this puzzle, we'll need a new template. Since it is for the show action of the `HelloController`, it will go the `web/templates/hello` directory and be called `show.html.eex`. It will look surprisingly like our `index.html.eex` template, except that we will need to display the name of our messenger.

To do that, we'll use the special eex tags for executing Elixir expressions - `<%=  %>`. Notice that the initial tag has an equals sign like this: `<%=` . That means that any Elixir code that goes between those tags will be executed, and the resulting value will replace the tag. If the equals sign were missing, the code would still be executed, but the value would not appear on the page.

And this is what the template should look like.

```html
<div class="jumbotron">
  <h2>Hello World, from <%= @messenger %>!</h2>
</div>
```

Our messenger appears as `@messenger`. In this case, this is not a module attribute. It is special bit of metaprogrammed syntax which stands in for `Dict.get(assigns, :messenger)`. The result is much nicer on the eyes and much easier to work with in a template.

We're done. If you point your browser here: localhost:4000/hello/Frank, you should see a page that looks like this:

![Frank Greets Us from Phoenix](/images/hello-world-from-frank.png)

Play around a bit. Whatever you put after /hello/ will appear on the page as your messenger.<|MERGE_RESOLUTION|>--- conflicted
+++ resolved
@@ -66,13 +66,9 @@
 get "/", HelloPhoenix.PageController, :index, as: :pages
 ```
 
-<<<<<<< HEAD
-Let's digest what this route is telling us. Visiting localhost:4000/ issues an http GET request to the root path. All requests like this will be handled by the "index" function in the "HelloPhoenix.PageController" module defined in `web/controllers/page_controller.ex`.
-=======
 Let's digest what this route is telling us. Visiting http://localhost:4000/ issues an http GET request to the root path. All requests like this will be handled by the "index" function in the "HelloPhoenix.PageController" module defined in `web/controllers/page_controller.ex`.
->>>>>>> 761ddcfa
-
-The page we are going to build will simply say "Hello from Phoenix!" when we point our browser to localhost:4000/hello.
+
+The page we are going to build will simply say "Hello from Phoenix!" when we point our browser to http://localhost:4000/hello.
 
 The first thing we need to do to create that page is define a route for it. Open up `web/router.ex` in your favorite text editor. It should currently look like this.
 
@@ -237,11 +233,7 @@
 
 Again, This should be `render conn, "show.html", messenger: messenger` for current Phoenix versions greater than 0.5.0.
 
-<<<<<<< HEAD
-There are a couple of things to notice here. We pattern match against the params passed into the show function so that the messenger variable will be bound to the value we put in the :messenger position in the url. For example, if our url is localhost:4000/hello/Frank, the messenger variable would be bound to "Frank".
-=======
 There are a couple of things to notice here. We pattern match against the params passed into the show function so that the messenger variable will be bound to the value we put in the :messenger position in the url. For example, if our url is http://localhost:4000/hello/Frank, the messenger variable would be bound to "Frank".
->>>>>>> 761ddcfa
 
 We also pass a third argument into the render function, a key value pair where `:messenger` is the key, and the messenger variable is passed as the value.
 
