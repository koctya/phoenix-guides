--- conflicted
+++ resolved
@@ -23,11 +23,7 @@
   end
 end
 ```
-<<<<<<< HEAD
-Important! Until Phoenix version 0.5.0, template names in render calls did not need any file extensions. Render calls in the controller above, for example, don't include them. `render conn, "index"` Later versions of Phoenix, including the current master branch, _do_ require a file extension, like this. `render conn, "index.html"` This guide is written for 0.5.0, so take care if you are using a later version.
-=======
 Important! This controller has been generated from the master branch. Until Phoenix version 0.5.0, template names in render calls did not need any file extensions. The templates above would simply be "index", "not_found", and "error". In both master and 0.5.0, we can use atoms instead of strings for template names, `:index`, `:not_found`, and `:error`.
->>>>>>> 761ddcfa
 
 The first line below the module definition invokes the `__using__/1` macro of the `Phoenix.Controller` module, which imports some useful modules.
 
@@ -264,7 +260,7 @@
 def index(conn, _params) do
   conn
   |> assign(:message, "Welcome Back!")
-  |> assign(:name, "Dweezil")  
+  |> assign(:name, "Dweezil")
 end
 ```
 
